--- conflicted
+++ resolved
@@ -5,13 +5,8 @@
 numpy.set_printoptions( linewidth=113 )
 
 
-<<<<<<< HEAD
 #@parallel.fork
-def makeplots( domain, coords, sol, index ):
-=======
-@parallel.fork
 def makeplots( domain, geom, sol, index ):
->>>>>>> e838c2f2
 
   log.context( 'plots' )
 
@@ -25,16 +20,10 @@
 
 def main( nelems=2, degree=1, beltrami=False ):
 
-<<<<<<< HEAD
-  domain, coords = mesh.rectilinear( [(0,.5*numpy.pi,nelems+1)]*2, nsubdomains=2 )
-  domain.comm.set_verbosity( 2 )
-  x, y = coords
-=======
   verts = numpy.linspace( 0, .5*numpy.pi, nelems+1 )
-  domain, geom = mesh.rectilinear( [verts,verts] )
+  domain, geom = mesh.rectilinear( [verts,verts], nsubdomains=2 )
   #domain, geom = mesh.demo( xmax=.5*numpy.pi, ymax=.5*numpy.pi )
   x, y = geom
->>>>>>> e838c2f2
   exact = function.sin(x) * function.exp(y)
   funcsp = domain.splinefunc( degree=degree )
   if beltrami:
@@ -43,16 +32,10 @@
   laplace = function.outer( funcsp.grad(geom,ndims=2) ).sum()
   matrix = domain.integrate( laplace, geometry=geom, ischeme='gauss4', title='matrix' )
   tmp = funcsp * numpy.exp(.5*numpy.pi) * function.sin(x)
-<<<<<<< HEAD
-  rhs = domain.boundary['top'].integrate( tmp, coords=coords, ischeme='gauss6', title='rhs' )
-  cons = domain.boundary['left,bottom'].project( function.sin(x), ischeme='gauss6', coords=coords, onto=funcsp, title='left,bottom edge' )
+  rhs = domain.boundary['top'].integrate( tmp, geometry=geom, ischeme='gauss6', title='rhs' )
+  cons = domain.boundary['left,bottom'].project( function.sin(x), ischeme='gauss6', geometry=geom, onto=funcsp, title='left,bottom edge' )
   P = libmatrix.Precon( matrix, 'ILUT' )
   lhs = matrix.solve( rhs, precon=P, constrain=cons, symmetric=True )
-=======
-  rhs = domain.boundary['top'].integrate( tmp, geometry=geom, ischeme='gauss6', title='rhs' )
-  cons = domain.boundary['left,bottom'].project( function.sin(x), ischeme='gauss6', geometry=geom, onto=funcsp, title='left,bottom edge' )
-  lhs = matrix.solve( rhs, constrain=cons, tol=1e-8, symmetric=True )
->>>>>>> e838c2f2
   sol = funcsp.dot(lhs)
 
   makeplots( domain, geom[:2], sol, nelems )
